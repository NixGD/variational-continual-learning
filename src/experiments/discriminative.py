--- conflicted
+++ resolved
@@ -92,13 +92,8 @@
     # create model
     # fixme needs to be multi-headed
     # todo does it make sense to do binary classification with out_size=2 ?
-<<<<<<< HEAD
-    model = DiscriminativeVCL(in_size=MNIST_FLATTENED_DIM, out_size=2, layer_width=100, n_hidden_layers=2, 
-                              n_tasks=NUM_TASKS_SPLIT)
-=======
-    model = DiscriminativeVCL(in_size=MNIST_FLATTENED_DIM, out_size=2, layer_width=100,
-                              n_hidden_layers=2, n_tasks=5, initial_posterior_var=1e-6).to(device)
->>>>>>> 5f667a24
+    model = DiscriminativeVCL(in_size=MNIST_FLATTENED_DIM, out_size=2, layer_width=100, n_hidden_layers=2,
+                              n_tasks=NUM_TASKS_SPLIT, initial_posterior_var=1e-6).to(device)
     optimizer = optim.Adam(model.parameters(), lr=LR)
 
     coreset = RandomCoreset(size=CORESET_SIZE)
