--- conflicted
+++ resolved
@@ -61,12 +61,7 @@
                     if y_transform is not None:
                         y_true = y_transform(y_true, task_idx)
 
-<<<<<<< HEAD
-                    loss = model.vcl_loss(x, y_true, len(task_data), head)
-                    # loss = model.vcl_loss(x, y_true, head, len(task_data))
-=======
                     loss = model.vcl_loss(x, y_true, head, len(self.coreset))
->>>>>>> df6cdb13
                     loss.backward()
                     optimizer.step()
 
