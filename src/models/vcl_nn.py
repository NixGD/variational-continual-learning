--- conflicted
+++ resolved
@@ -12,31 +12,21 @@
     """A Bayesian multi-head neural network which updates its parameters using
        variational inference."""
 
-<<<<<<< HEAD
-    def __init__(self, input_size: int, out_size: int, layer_width: int, n_hidden_layers: int):
+    def __init__(self, input_size: int, out_size: int, layer_width: int, n_hidden_layers: int, n_tasks: int):
         super().__init__()
-=======
-    def __init__(self, input_size: int, out_size: int, layer_width: int, n_hidden_layers: int, n_tasks: int):
-        super(VCL_NN, self).__init__()
->>>>>>> b5f2d952
         self.input_size = input_size
         self.out_size = out_size
         self.n_hidden_layers = n_hidden_layers
         self.layer_width = layer_width
-<<<<<<< HEAD
-=======
+        self.n_tasks = n_tasks
 
         self.prior, self.posterior = None, None
-        self.n_tasks = n_tasks
-
         self.head_prior, self.head_posterior = None, None
-        self.init_variables()
->>>>>>> b5f2d952
+
+        self._init_variables()
         self.task_id = 0
-        self._init_variables()
-
-<<<<<<< HEAD
-    def forward(self, x):
+
+    def forward(self, x, task):
         """ Forward pass of the model on an input. """
         # sample layer parameters from posterior distribution
         (w_means, w_log_vars), (b_means, b_log_vars) = self.posterior
@@ -44,20 +34,6 @@
 
         # Apply each layer with its sampled weights and biases
         for weight, bias in sampled_layers:
-=======
-    def sample_from(self, means, log_vars):
-        '''Helper for forward caluclations'''
-        epsilons = torch.randn_like(log_vars)
-        return means + epsilons * torch.exp(0.5 * log_vars)
-
-    def forward(self, x, task):
-        (w_means, w_log_vars), (b_means, b_log_vars) = self.posterior
-        sampled_weights = [self.sample_from(w_means[i], w_log_vars[i]) for i in range(self.n_hidden_layers)]
-        sampled_bias = [self.sample_from(b_means[i], b_log_vars[i]) for i in range(self.n_hidden_layers)]
-
-        # Apply each layer
-        for weight, bias in zip(sampled_weights, sampled_bias):
->>>>>>> b5f2d952
             x = F.relu(x @ weight + bias)
 
         (head_w_mean, head_w_log_vars), (head_b_means, head_b_log_vars) = self.head_posterior
@@ -66,17 +42,18 @@
 
         x = F.relu(x @ sampled_head_weights + sampled_head_bias)
 
+        # Apply final softmax
         sm = torch.nn.Softmax(dim=1)
         x = sm(x)
 
         return x
 
-    def loss(self, x, y) -> torch.Tensor:
+    def loss(self, x, y, task) -> torch.Tensor:
         """
         Returns the loss of the model, as described in equation 4 of the Variational
         Continual Learning paper (https://arxiv.org/abs/1710.10628).
         """
-        return self._calculate_kl_term() - self._log_prob(x, y)
+        return self._calculate_kl_term() - self._log_prob(x, y, task)
 
     def predict(self):
         pass
@@ -95,49 +72,45 @@
         prior_b_means.data.copy_(post_b_means.data)
         prior_b_log_vars.data.copy_(post_b_log_vars.data)
 
+        (head_prior_w_means, head_prior_w_log_vars), (head_prior_b_means, head_prior_b_log_vars) = self.prior
+        (head_posterior_w_means, head_posterior_w_log_vars), (head_posterior_b_means, head_posterior_b_log_vars) = self.prior
+        head_prior_w_means.data.copy_(head_posterior_w_means.data)
+        head_prior_w_log_vars.data.copy_(head_posterior_w_log_vars.data)
+        head_prior_b_means.data.copy_(head_posterior_b_means.data)
+        head_prior_b_log_vars.data.copy_(head_posterior_b_log_vars.data)
+
     def _calculate_kl_term(self):
         """
         Calculates and returns the KL divergence of the new posterior and the previous
         iteration's posterior. See equation L3, slide 14.
         """
-
         # Concatenate w and b statistics into one tensor for ease of calculation
 
         # Prior
         ((prior_w_means, prior_w_log_vars), (prior_b_means, prior_b_log_vars)) = self.prior
-<<<<<<< HEAD
-        prior_means    = concatenate_flattened(prior_w_means + prior_b_means)
-        prior_log_vars = concatenate_flattened(prior_w_log_vars + prior_b_log_vars)
-=======
         ((head_prior_w_means, head_prior_w_log_vars),
          (head_prior_b_means, head_prior_b_log_vars)) = self.head_prior
 
-        prior_means    = self.concatenate_flattened(
+        prior_means = concatenate_flattened(
                                 prior_w_means + head_prior_w_means +
-                                prior_b_means + head_prior_b_means )
-        prior_log_vars = self.concatenate_flattened(
+                                prior_b_means + head_prior_b_means)
+        prior_log_vars = concatenate_flattened(
                                 prior_w_log_vars + head_prior_w_log_vars +
-                                prior_b_log_vars + head_prior_b_log_vars )
->>>>>>> b5f2d952
-        prior_vars     = torch.exp(prior_log_vars)
+                                prior_b_log_vars + head_prior_b_log_vars)
+        prior_vars = torch.exp(prior_log_vars)
 
         # Posterior
         ((post_w_means, post_w_log_vars), (post_b_means, post_b_log_vars)) = self.posterior
-<<<<<<< HEAD
-        post_means    = concatenate_flattened(post_w_means + post_b_means)
-        post_log_vars = concatenate_flattened(post_w_log_vars + post_b_log_vars)
-=======
         ((head_post_w_means, head_post_w_log_vars),
          (head_post_b_means, head_post_b_log_vars)) = self.head_posterior
 
-        post_means    = self.concatenate_flattened(
+        post_means = concatenate_flattened(
                                 post_w_means + head_post_w_means +
                                 post_b_means + head_post_b_means )
-        post_log_vars = self.concatenate_flattened(
+        post_log_vars = concatenate_flattened(
                                 post_w_log_vars + head_post_w_log_vars +
                                 post_b_log_vars + head_post_b_log_vars )
->>>>>>> b5f2d952
-        post_vars     = torch.exp(post_log_vars)
+        post_vars = torch.exp(post_log_vars)
 
         # Calculate KL for individual normal distributions over parameters
         kl_elementwise = \
@@ -148,52 +121,34 @@
         # Sum KL over all parameters
         return 0.5 * kl_elementwise.sum()
 
-<<<<<<< HEAD
-    def _log_prob(self, x, y):
-        predictions = self.forward(x)
-=======
-    def logprob(self, x, y, task):
-        preds = self.forward(x, task)
->>>>>>> b5f2d952
+    def _log_prob(self, x, y, task):
+        predictions = self.forward(x, task)
 
         # Make mask to select probabilities associated with actual y values
-        mask = torch.zeros(preds.size(), dtype=torch.uint8)
-        for i in range(preds.size()[0]):
+        mask = torch.zeros(predictions.size(), dtype=torch.uint8)
+        for i in range(predictions.size()[0]):
             mask[i][int(y[i].item())] = 1
 
         # Select probabilities, log and sum them
         y_preds = torch.masked_select(predictions, mask)
         return torch.sum(torch.log(y_preds + EPSILON))
 
-<<<<<<< HEAD
     def _sample_parameters(self, w_means, b_means, w_log_vars, b_log_vars):
         # sample weights and biases from normal distributions
         sampled_weights, sampled_bias = [], []
         for layer_n in range(self.n_hidden_layers + 1):
             w_epsilons = torch.randn_like(w_means[layer_n])
             b_epsilons = torch.randn_like(b_means[layer_n])
-=======
-    def loss(self, x, y, task):
-        return self.calculate_KL_term() - self.logprob(x, y, task)
->>>>>>> b5f2d952
-
             sampled_weights.append(w_means[layer_n] + w_epsilons * torch.exp(0.5 * w_log_vars[layer_n]))
             sampled_bias.append(b_means[layer_n] + b_epsilons * torch.exp(0.5 * b_log_vars[layer_n]))
-
         return zip(sampled_weights, sampled_bias)
 
-<<<<<<< HEAD
+    def sample_from(self, means, log_vars):
+        """ Helper for forward calculations """
+        epsilons = torch.randn_like(log_vars)
+        return means + epsilons * torch.exp(0.5 * log_vars)
+
     def _init_variables(self):
-=======
-        (head_prior_w_means, head_prior_w_log_vars), (head_prior_b_means, head_prior_b_log_vars) = self.prior
-        (head_posterior_w_means, head_posterior_w_vars), (head_posterior_b_means, head_posterior_b_vars) = self.prior
-        head_prior_w_means.data.copy_(head_posterior_w_means.data)
-        head_prior_w_log_vars.data.copy_(head_posterior_w_log_vars.data)
-        head_prior_b_means.data.copy_(head_posterior_b_means.data)
-        head_prior_b_log_vars.data.copy_(head_posterior_b_log_vars.data)
-
-    def init_variables(self):
->>>>>>> b5f2d952
         """
         Initializes the model's prior and posterior weights / biases to their initial
         values. This method is called once on model creation. The model prior is registered
@@ -204,30 +159,15 @@
         we store the logarithm of each variance, and apply the exponential as needed in the
         forward pass.
         """
-<<<<<<< HEAD
         # The initial prior over the parameters has zero mean, unit variance (i.e. log variance 0)
         prior_w_means     = [torch.zeros(self.input_size, self.layer_width)] + \
-                            [torch.zeros(self.layer_width, self.layer_width) for _ in range(self.n_hidden_layers - 1)] + \
-                            [torch.zeros(self.layer_width, self.out_size)]
+                            [torch.zeros(self.layer_width, self.layer_width) for _ in range(self.n_hidden_layers - 1)]
         prior_w_log_vars  = [torch.zeros_like(t) for t in prior_w_means]
-        prior_b_means     = [torch.zeros(self.layer_width) for _ in range(self.n_hidden_layers)] + \
-                            [torch.zeros(self.out_size)]
-=======
-        # The first prior is initialised to be zero mean, unit variance
-
-        prior_w_means     = [torch.zeros(self.input_size, self.layer_width)] + \
-                            [torch.zeros(self.layer_width, self.layer_width) for i in range(self.n_hidden_layers - 1)]
-        prior_w_log_vars  = [torch.zeros_like(t) for t in prior_w_means]
-        prior_b_means     = [torch.zeros(self.layer_width) for i in range(self.n_hidden_layers)]
->>>>>>> b5f2d952
+        prior_b_means     = [torch.zeros(self.layer_width) for _ in range(self.n_hidden_layers)]
         prior_b_log_vars  = [torch.zeros_like(t) for t in prior_b_means]
 
         self.prior = ((prior_w_means, prior_w_log_vars), (prior_b_means, prior_b_log_vars))
 
-<<<<<<< HEAD
-        # The initial posterior is initialised to be the same as the first prior
-        grad_copy = lambda t: nn.Parameter(t.clone().detach().requires_grad_(True))
-=======
         head_prior_w_means = [torch.zeros(self.layer_width, self.out_size) for t in range(self.n_tasks)]
         head_prior_w_log_vars = [torch.zeros_like(t) for t in head_prior_w_means]
         head_prior_b_means = [torch.zeros(self.out_size) for t in range(self.n_tasks)]
@@ -235,8 +175,30 @@
 
         self.head_prior = ((head_prior_w_means, head_prior_w_log_vars), (head_prior_b_means, head_prior_b_log_vars))
 
-        # Prior tensors are registered as buffers to indicate to PyTorch that
-        # they are persistent state but shouldn't be updated by the optimiser
+        # The initial posterior is initialised to be the same as the first prior
+        grad_copy = lambda t: nn.Parameter(t.clone().detach().requires_grad_(True))
+
+        posterior_w_means    = [grad_copy(t) for t in prior_w_means]
+        posterior_w_log_vars = [grad_copy(t) for t in prior_w_log_vars]
+        posterior_b_means    = [grad_copy(t) for t in prior_b_means]
+        posterior_b_log_vars = [grad_copy(t) for t in prior_b_log_vars]
+
+        self.posterior = ((posterior_w_means, posterior_w_log_vars), (posterior_b_means, posterior_b_log_vars))
+
+        head_posterior_w_means    = [grad_copy(t) for t in head_prior_w_means]
+        head_posterior_w_log_vars = [grad_copy(t) for t in head_prior_w_log_vars]
+        head_posterior_b_means    = [grad_copy(t) for t in head_prior_b_means]
+        head_posterior_b_log_vars = [grad_copy(t) for t in head_prior_b_log_vars]
+
+        self.head_posterior = \
+         ((head_posterior_w_means, head_posterior_w_log_vars),
+          (head_posterior_b_means, head_posterior_b_log_vars))
+
+        # finally, we register the prior and the posterior with the nn.Module. The
+        # prior values are registered as buffers, which indicates to PyTorch that they
+        # represent persistent state which should not be updated by the optimizer. The
+        # posteriors are registered as parameters, which on the other hand are to
+        # be modified by the optimizer.
         for i in range(self.n_hidden_layers):
             self.register_buffer("prior_w_means_" + str(i), prior_w_means[i])
             self.register_buffer("prior_w_log_vars_" + str(i), prior_w_log_vars[i])
@@ -249,50 +211,18 @@
             self.register_buffer("head_prior_b_means_" + str(i), head_prior_b_means[i])
             self.register_buffer("head_prior_b_log_vars_" + str(i), head_prior_b_log_vars[i])
 
-        # The first posterior is initialised to be the same as the first prior
-        grad_copy = lambda t : nn.Parameter(t.clone().detach().requires_grad_(True))
->>>>>>> b5f2d952
-
-        posterior_w_means    = [grad_copy(t) for t in prior_w_means]
-        posterior_w_log_vars = [grad_copy(t) for t in prior_w_log_vars]
-        posterior_b_means    = [grad_copy(t) for t in prior_b_means]
-        posterior_b_log_vars = [grad_copy(t) for t in prior_b_log_vars]
-
-        self.posterior = ((posterior_w_means, posterior_w_log_vars), (posterior_b_means, posterior_b_log_vars))
-
-<<<<<<< HEAD
-        # finally, we register the prior and the posterior with the nn.Module. The
-        # prior values are registered as buffers, which indicates to PyTorch that they
-        # represent persistent state which should not be updated by the optimizer. The
-        # posteriors are registered as parameters, which on the other hand are to
-        # be modified by the optimizer.
-        for i in range(self.n_hidden_layers + 1):
-            self.register_buffer("prior_w_means_" + str(i), prior_w_means[i])
-            self.register_buffer("prior_w_log_vars_" + str(i), prior_w_log_vars[i])
-            self.register_buffer("prior_b_means_" + str(i), prior_b_means[i])
-            self.register_buffer("prior_b_log_vars_" + str(i), prior_b_log_vars[i])
-
-        for i in range(self.n_hidden_layers + 1):
-=======
-        head_posterior_w_means    = [grad_copy(t) for t in head_prior_w_means]
-        head_posterior_w_log_vars = [grad_copy(t) for t in head_prior_w_log_vars]
-        head_posterior_b_means    = [grad_copy(t) for t in head_prior_b_means]
-        head_posterior_b_log_vars = [grad_copy(t) for t in head_prior_b_log_vars]
-
-        self.head_posterior = \
-         ((head_posterior_w_means, head_posterior_w_log_vars),
-          (head_posterior_b_means, head_posterior_b_log_vars))
-
-        # Posterior tensors are registered as parameters to indicate to PyTorch
-        # that they are persistent state that should be updated by the optimiser
         for i in range(self.n_hidden_layers):
->>>>>>> b5f2d952
             self.register_parameter("posterior_w_means_" + str(i), posterior_w_means[i])
             self.register_parameter("posterior_w_log_vars_" + str(i), posterior_w_log_vars[i])
             self.register_parameter("posterior_b_means_" + str(i), posterior_b_means[i])
             self.register_parameter("posterior_b_log_vars_" + str(i), posterior_b_log_vars[i])
 
-<<<<<<< HEAD
+        for i in range(self.n_tasks):
+            self.register_parameter("head_posterior_w_means_" + str(i), head_posterior_w_means[i])
+            self.register_parameter("head_posterior_w_log_vars_" + str(i), head_posterior_w_log_vars[i])
+            self.register_parameter("head_posterior_b_means_" + str(i), head_posterior_b_means[i])
+            self.register_parameter("head_posterior_b_log_vars_" + str(i), head_posterior_b_log_vars[i])
+
 
 class GenerativeVCL(nn.Module):
     """
@@ -331,11 +261,4 @@
 
     def loss(self):
         # todo
-        pass
-=======
-        for i in range(self.n_tasks):
-            self.register_parameter("head_posterior_w_means_" + str(i), head_posterior_w_means[i])
-            self.register_parameter("head_posterior_w_log_vars_" + str(i), head_posterior_w_log_vars[i])
-            self.register_parameter("head_posterior_b_means_" + str(i), head_posterior_b_means[i])
-            self.register_parameter("head_posterior_b_log_vars_" + str(i), head_posterior_b_log_vars[i])
->>>>>>> b5f2d952
+        pass